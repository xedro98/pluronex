--- conflicted
+++ resolved
@@ -57,17 +57,14 @@
 
     encoding.free();
 
-<<<<<<< HEAD
     const stream = await OpenAIStream(
       model,
       promptToSend,
       temperatureToUse,
       key,
       messagesToSend,
+      tokenCount,
     );
-=======
-    const stream = await OpenAIStream(model, promptToSend, temperatureToUse, key, messagesToSend, tokenCount);
->>>>>>> fe82bd63
 
     return new Response(stream);
   } catch (error) {
