--- conflicted
+++ resolved
@@ -120,13 +120,8 @@
 | OPENAI_API_VERSION    | `2023-03-15-preview`           | Only applicable for Azure OpenAI                        |
 | AZURE_DEPLOYMENT_ID   |                                | Needed when Azure OpenAI, Ref [Azure OpenAI API](https://learn.microsoft.com/zh-cn/azure/cognitive-services/openai/reference#completions)                                |
 | OPENAI_ORGANIZATION   |                                | Your OpenAI organization ID                             |
-<<<<<<< HEAD
 | DEFAULT_MODEL         | `gpt-3.5-turbo` _(OpenAI)_ `gpt-35-turbo` _(Azure)_ | The default model to use on new conversations |
-| DEFAULT_SYSTEM_PROMPT | [see here](utils/app/const.ts) | The default system prompt to use on new conversations   |
-=======
-| DEFAULT_MODEL         | `gpt-3.5-turbo`                | The default model to use on new conversations, for Azure use `gpt-35-turbo` |
 | NEXT_PUBLIC_DEFAULT_SYSTEM_PROMPT | [see here](utils/app/const.ts) | The default system prompt to use on new conversations   |
->>>>>>> 183a74d7
 | GOOGLE_API_KEY        |                                | See [Custom Search JSON API documentation][GCSE]        |
 | GOOGLE_CSE_ID         |                                | See [Custom Search JSON API documentation][GCSE]        |
 
