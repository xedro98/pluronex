# Chatbot UI

Chatbot UI is an open source chat UI for AI models.

See a [demo](https://twitter.com/mckaywrigley/status/1640380021423603713?s=46&t=AowqkodyK6B4JccSOxSPew).

![Chatbot UI](./public/screenshots/screenshot-0402023.jpg)

## Updates

Chatbot UI will be updated over time.

Expect frequent improvements.

**Next up:**

- [ ] Sharing
- [ ] "Bots"

## Deploy

**Vercel**

Host your own live version of Chatbot UI with Vercel.

[![Deploy with Vercel](https://vercel.com/button)](https://vercel.com/new/clone?repository-url=https%3A%2F%2Fgithub.com%2Fmckaywrigley%2Fchatbot-ui)

**Docker Compose**

Production _(<http://localhost:3000>)_:

```shell
docker-compose -f docker-compose.yml --env-file .env.local up -d
```

Development _(<http://localhost:3001> & <http://localhost:5984/_utils>)_:

```shell
docker-compose -f docker-compose.dev.yml --env-file .env.local up --build
```

**Docker**

Build locally:

```shell
docker build -t chatgpt-ui .
docker run -e OPENAI_API_KEY=xxxxxxxx -p 3000:3000 chatgpt-ui
```

Pull from ghcr:

```
docker run -e OPENAI_API_KEY=xxxxxxxx -p 3000:3000 ghcr.io/mckaywrigley/chatbot-ui:main
```

## Running Locally

**1. Clone Repo**

```bash
git clone https://github.com/mckaywrigley/chatbot-ui.git
```

**2. Install Dependencies**

```bash
npm i
```

**3. Provide OpenAI API Key**

Create a .env.local file in the root of the repo with your OpenAI API Key:

```bash
OPENAI_API_KEY=YOUR_KEY
```

> You can set `OPENAI_API_HOST` where access to the official OpenAI host is restricted or unavailable, allowing users to configure an alternative host for their specific needs.

> Additionally, if you have multiple OpenAI Organizations, you can set `OPENAI_ORGANIZATION` to specify one.

**4. Run App**

```bash
npm run dev
```

**5. Use It**

You should be able to start chatting.

## Configuration

When deploying the application, the following environment variables can be set:

| Environment Variable              | Default value                  | Description                                                                                                                               |
| --------------------------------- | ------------------------------ | ----------------------------------------------------------------------------------------------------------------------------------------- |
| OPENAI_API_KEY                    |                                | The default API key used for authentication with OpenAI                                                                                   |
| OPENAI_API_HOST                   | `https://api.openai.com`       | The base url, for Azure use `https://<endpoint>.openai.azure.com`                                                                         |
| OPENAI_API_TYPE                   | `openai`                       | The API type, options are `openai` or `azure`                                                                                             |
| OPENAI_API_VERSION                | `2023-03-15-preview`           | Only applicable for Azure OpenAI                                                                                                          |
| OPENAI_ORGANIZATION               |                                | Your OpenAI organization ID                                                                                                               |
| DEFAULT_MODEL                     | `gpt-3.5-turbo` _(OpenAI)_ `gpt-35-turbo` _(Azure)_ | The default model to use on new conversations                                                                        |
| NEXT_PUBLIC_DEFAULT_SYSTEM_PROMPT | [see here](utils/app/const.ts) | The default system prompt to use on new conversations                                                                                     |
| NEXT_PUBLIC_DEFAULT_TEMPERATURE   | 1                              | The default temperature to use on new conversations                                                                                       |
| GOOGLE_API_KEY                    |                                | See [Custom Search JSON API documentation][GCSE]                                                                                          |
| GOOGLE_CSE_ID                     |                                | See [Custom Search JSON API documentation][GCSE]                                                                                          |
<<<<<<< HEAD
| NEXT_PUBLIC_NEXTAUTH_ENABLED      | `false`                        | Enable SSO authentication. set 'true' or 'false'                                                                                          |
| NEXTAUTH_EMAIL_PATTERN            |                                | The email regex pattern granted access to chatbot-ui                                                                                      |
| NEXTAUTH_URL                      | `http://localhost:3000`        | NextAuth Settings. See [Official Document](https://next-auth.js.org/configuration/options)                                                |
| NEXTAUTH_SECRET                   |                                | NextAuth Settings. See [Official Document](https://next-auth.js.org/configuration/options)                                                |
| GITHUB_CLIENT_ID                  |                                | GitHub OAuth Client ID for NextAuth                                                                                                       |
| GITHUB_CLIENT_SECRET              |                                | GitHub OAuth Client Secret for NextAuth                                                                                                   |
| GOOGLE_CLIENT_ID                  |                                | Google OAuth Client ID for NextAuth                                                                                                       |
| GOOGLE_CLIENT_SECRET              |                                | Google OAuth Client Secret for NextAuth                                                                                                   |
=======
| STORAGE_TYPE                      | `local`                        | Options are `local`, `couchdb`, `mongodb` & `rdbms`     |
| COUCHDB_HOST                      | `http://couchdb`               | The hostname of the CouchDB instance                    |
| COUCHDB_PORT                      | `5984`                         | The port of the CouchDB instance                        |
| COUCHDB_USERNAME                  | `admin`                        | The username of the CouchDB instance                    |
| COUCHDB_PASSWORD                  | `password`                     | The password of the CouchDB instance                    |
| COUCHDB_DATABASE                  | `chatbot`                      | The database name of the CouchDB instance               |
| RDBMS_DB_TYPE                     | `postgres`                     | The database type of the RDBMS instance                 |
| RDBMS_HOST                        | `127.0.0.1`                    | The hostname of the RDBMS instance                      |
| RDBMS_PORT                        | `5432`                         | The port of the RDBMS instance                          |
| RDBMS_DB                          | `postgres`                     | The database name of the RDBMS instance                 |
| RDBMS_USER                        | `postgres`                     | The username of the RDBMS instance                      |
| RDBMS_PASS                        | `password`                     | The password of the RDBMS instance                      |
>>>>>>> 8fffa92e

If you do not provide an OpenAI API key with `OPENAI_API_KEY`, users will have to provide their own key.

If you don't have an OpenAI API key, you can get one [here](https://platform.openai.com/account/api-keys).

## Contact

If you have any questions, feel free to reach out to Mckay on [Twitter](https://twitter.com/mckaywrigley).

[GCSE]: https://developers.google.com/custom-search/v1/overview
<|MERGE_RESOLUTION|>--- conflicted
+++ resolved
@@ -94,41 +94,30 @@
 
 When deploying the application, the following environment variables can be set:
 
-| Environment Variable              | Default value                  | Description                                                                                                                               |
-| --------------------------------- | ------------------------------ | ----------------------------------------------------------------------------------------------------------------------------------------- |
-| OPENAI_API_KEY                    |                                | The default API key used for authentication with OpenAI                                                                                   |
-| OPENAI_API_HOST                   | `https://api.openai.com`       | The base url, for Azure use `https://<endpoint>.openai.azure.com`                                                                         |
-| OPENAI_API_TYPE                   | `openai`                       | The API type, options are `openai` or `azure`                                                                                             |
-| OPENAI_API_VERSION                | `2023-03-15-preview`           | Only applicable for Azure OpenAI                                                                                                          |
-| OPENAI_ORGANIZATION               |                                | Your OpenAI organization ID                                                                                                               |
-| DEFAULT_MODEL                     | `gpt-3.5-turbo` _(OpenAI)_ `gpt-35-turbo` _(Azure)_ | The default model to use on new conversations                                                                        |
-| NEXT_PUBLIC_DEFAULT_SYSTEM_PROMPT | [see here](utils/app/const.ts) | The default system prompt to use on new conversations                                                                                     |
-| NEXT_PUBLIC_DEFAULT_TEMPERATURE   | 1                              | The default temperature to use on new conversations                                                                                       |
-| GOOGLE_API_KEY                    |                                | See [Custom Search JSON API documentation][GCSE]                                                                                          |
-| GOOGLE_CSE_ID                     |                                | See [Custom Search JSON API documentation][GCSE]                                                                                          |
-<<<<<<< HEAD
-| NEXT_PUBLIC_NEXTAUTH_ENABLED      | `false`                        | Enable SSO authentication. set 'true' or 'false'                                                                                          |
-| NEXTAUTH_EMAIL_PATTERN            |                                | The email regex pattern granted access to chatbot-ui                                                                                      |
-| NEXTAUTH_URL                      | `http://localhost:3000`        | NextAuth Settings. See [Official Document](https://next-auth.js.org/configuration/options)                                                |
-| NEXTAUTH_SECRET                   |                                | NextAuth Settings. See [Official Document](https://next-auth.js.org/configuration/options)                                                |
-| GITHUB_CLIENT_ID                  |                                | GitHub OAuth Client ID for NextAuth                                                                                                       |
-| GITHUB_CLIENT_SECRET              |                                | GitHub OAuth Client Secret for NextAuth                                                                                                   |
-| GOOGLE_CLIENT_ID                  |                                | Google OAuth Client ID for NextAuth                                                                                                       |
-| GOOGLE_CLIENT_SECRET              |                                | Google OAuth Client Secret for NextAuth                                                                                                   |
-=======
-| STORAGE_TYPE                      | `local`                        | Options are `local`, `couchdb`, `mongodb` & `rdbms`     |
-| COUCHDB_HOST                      | `http://couchdb`               | The hostname of the CouchDB instance                    |
-| COUCHDB_PORT                      | `5984`                         | The port of the CouchDB instance                        |
-| COUCHDB_USERNAME                  | `admin`                        | The username of the CouchDB instance                    |
-| COUCHDB_PASSWORD                  | `password`                     | The password of the CouchDB instance                    |
-| COUCHDB_DATABASE                  | `chatbot`                      | The database name of the CouchDB instance               |
-| RDBMS_DB_TYPE                     | `postgres`                     | The database type of the RDBMS instance                 |
-| RDBMS_HOST                        | `127.0.0.1`                    | The hostname of the RDBMS instance                      |
-| RDBMS_PORT                        | `5432`                         | The port of the RDBMS instance                          |
-| RDBMS_DB                          | `postgres`                     | The database name of the RDBMS instance                 |
-| RDBMS_USER                        | `postgres`                     | The username of the RDBMS instance                      |
-| RDBMS_PASS                        | `password`                     | The password of the RDBMS instance                      |
->>>>>>> 8fffa92e
+| Environment Variable              | Default value                                       | Description                                                       |
+| --------------------------------- | --------------------------------------------------- | ----------------------------------------------------------------- |
+| OPENAI_API_KEY                    |                                                     | The default API key used for authentication with OpenAI           |
+| OPENAI_API_HOST                   | `https://api.openai.com`                            | The base url, for Azure use `https://<endpoint>.openai.azure.com` |
+| OPENAI_API_TYPE                   | `openai`                                            | The API type, options are `openai` or `azure`                     |
+| OPENAI_API_VERSION                | `2023-03-15-preview`                                | Only applicable for Azure OpenAI                                  |
+| OPENAI_ORGANIZATION               |                                                     | Your OpenAI organization ID                                       |
+| DEFAULT_MODEL                     | `gpt-3.5-turbo` _(OpenAI)_ `gpt-35-turbo` _(Azure)_ | The default model to use on new conversations                     |
+| NEXT_PUBLIC_DEFAULT_SYSTEM_PROMPT | [see here](utils/app/const.ts)                      | The default system prompt to use on new conversations             |
+| NEXT_PUBLIC_DEFAULT_TEMPERATURE   | 1                                                   | The default temperature to use on new conversations               |
+| GOOGLE_API_KEY                    |                                                     | See [Custom Search JSON API documentation][GCSE]                  |
+| GOOGLE_CSE_ID                     |                                                     | See [Custom Search JSON API documentation][GCSE]                  |
+| STORAGE_TYPE                      | `local`                                             | Options are `local`, `couchdb`, & `rdbms`                         |
+| COUCHDB_HOST                      | `http://couchdb`                                    | The hostname of the CouchDB instance                              |
+| COUCHDB_PORT                      | `5984`                                              | The port of the CouchDB instance                                  |
+| COUCHDB_USERNAME                  | `admin`                                             | The username of the CouchDB instance                              |
+| COUCHDB_PASSWORD                  | `password`                                          | The password of the CouchDB instance                              |
+| COUCHDB_DATABASE                  | `chatbot`                                           | The database name of the CouchDB instance                         |
+| RDBMS_DB_TYPE                     | `postgres`                                          | The database type of the RDBMS instance                           |
+| RDBMS_HOST                        | `127.0.0.1`                                         | The hostname of the RDBMS instance                                |
+| RDBMS_PORT                        | `5432`                                              | The port of the RDBMS instance                                    |
+| RDBMS_DB                          | `postgres`                                          | The database name of the RDBMS instance                           |
+| RDBMS_USER                        | `postgres`                                          | The username of the RDBMS instance                                |
+| RDBMS_PASS                        | `password`                                          | The password of the RDBMS instance                                |
 
 If you do not provide an OpenAI API key with `OPENAI_API_KEY`, users will have to provide their own key.
 
@@ -138,4 +127,4 @@
 
 If you have any questions, feel free to reach out to Mckay on [Twitter](https://twitter.com/mckaywrigley).
 
-[GCSE]: https://developers.google.com/custom-search/v1/overview
+[GCSE]: https://developers.google.com/custom-search/v1/overview