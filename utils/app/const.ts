--- conflicted
+++ resolved
@@ -17,11 +17,7 @@
   process.env.OPENAI_API_VERSION || '2023-03-15-preview';
 
 export const OPENAI_ORGANIZATION =
-<<<<<<< HEAD
   process.env.OPENAI_ORGANIZATION || '';
-
-export const AZURE_DEPLOYMENT_ID =
-  process.env.AZURE_DEPLOYMENT_ID || '';
 
 export const STORAGE_TYPE =
   (process.env.STORAGE_TYPE || 'local') as StorageType;
@@ -75,7 +71,4 @@
   process.env.RDBMS_SSL_KEY || "";
 
 export const RDBMS_COCKROACHDB_TIME_TRAVEL_QUERIES =
-  (process.env.RDBMS_COCKROACHDB_TIME_TRAVEL_QUERIES == "true") || false;
-=======
-  process.env.OPENAI_ORGANIZATION || '';
->>>>>>> 4c648cf1
+  (process.env.RDBMS_COCKROACHDB_TIME_TRAVEL_QUERIES == "true") || false;