import { Message } from '@/types/chat';
import { OpenAIModel } from '@/types/openai';

import { AZURE_DEPLOYMENT_ID, OPENAI_API_HOST, OPENAI_API_TYPE, OPENAI_API_VERSION, OPENAI_ORGANIZATION } from '../app/const';

import {
  ParsedEvent,
  ReconnectInterval,
  createParser,
} from 'eventsource-parser';

export class OpenAIError extends Error {
  type: string;
  param: string;
  code: string;

  constructor(message: string, type: string, param: string, code: string) {
    super(message);
    this.name = 'OpenAIError';
    this.type = type;
    this.param = param;
    this.code = code;
  }
}

export const OpenAIStream = async (
  model: OpenAIModel,
  systemPrompt: string,
  temperature : number,
  key: string,
  messages: Message[],
  tokenCount: number,
) => {
  let url = `${OPENAI_API_HOST}/v1/chat/completions`;
  if (OPENAI_API_TYPE === 'azure') {
    url = `${OPENAI_API_HOST}/openai/deployments/${AZURE_DEPLOYMENT_ID}/chat/completions?api-version=${OPENAI_API_VERSION}`;
  }
  const res = await fetch(url, {
    headers: {
      'Content-Type': 'application/json',
      ...(OPENAI_API_TYPE === 'openai' && {
        Authorization: `Bearer ${key ? key : process.env.OPENAI_API_KEY}`
      }),
      ...(OPENAI_API_TYPE === 'azure' && {
        'api-key': `${key ? key : process.env.OPENAI_API_KEY}`
      }),
      ...((OPENAI_API_TYPE === 'openai' && OPENAI_ORGANIZATION) && {
        'OpenAI-Organization': OPENAI_ORGANIZATION,
      }),
    },
    method: 'POST',
    body: JSON.stringify({
      ...(OPENAI_API_TYPE === 'openai' && {model: model.id}),
      messages: [
        {
          role: 'system',
          content: systemPrompt,
        },
        ...messages,
      ],
<<<<<<< HEAD
      max_tokens: (model.tokenLimit - tokenCount),
      temperature: 1,
=======
      max_tokens: 1000,
      temperature: temperature,
>>>>>>> 183a74d7
      stream: true,
    }),
  });

  const encoder = new TextEncoder();
  const decoder = new TextDecoder();

  if (res.status !== 200) {
    const result = await res.json();
    if (result.error) {
      throw new OpenAIError(
        result.error.message,
        result.error.type,
        result.error.param,
        result.error.code,
      );
    } else {
      throw new Error(
        `OpenAI API returned an error: ${
          decoder.decode(result?.value) || result.statusText
        }`,
      );
    }
  }

  const stream = new ReadableStream({
    async start(controller) {
      const onParse = (event: ParsedEvent | ReconnectInterval) => {
        if (event.type === 'event') {
          const data = event.data;

          try {
            const json = JSON.parse(data);
            if (json.choices[0].finish_reason != null) {
              controller.close();
              return;
            }
            const text = json.choices[0].delta.content;
            const queue = encoder.encode(text);
            controller.enqueue(queue);
          } catch (e) {
            controller.error(e);
          }
        }
      };

      const parser = createParser(onParse);

      for await (const chunk of res.body as any) {
        parser.feed(decoder.decode(chunk));
      }
    },
  });

  return stream;
};<|MERGE_RESOLUTION|>--- conflicted
+++ resolved
@@ -58,13 +58,8 @@
         },
         ...messages,
       ],
-<<<<<<< HEAD
       max_tokens: (model.tokenLimit - tokenCount),
-      temperature: 1,
-=======
-      max_tokens: 1000,
       temperature: temperature,
->>>>>>> 183a74d7
       stream: true,
     }),
   });
